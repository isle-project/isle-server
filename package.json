--- conflicted
+++ resolved
@@ -52,13 +52,8 @@
     "debug": "^4.3.4",
     "express": "^4.18.1",
     "express-rate-limit": "^6.5.1",
-<<<<<<< HEAD
-    "@faker-js/faker": "^7.3.0",
     "i18next": "^21.9.0",
-=======
     "@faker-js/faker": "^7.4.0",
-    "i18next": "^21.8.16",
->>>>>>> fbfb3f12
     "i18next-fs-backend": "^1.1.5",
     "i18next-http-middleware": "^3.2.1",
     "jsonwebtoken": "^8.5.1",
