--- conflicted
+++ resolved
@@ -54,13 +54,8 @@
     "debug": "^4.3.4",
     "express": "^4.18.2",
     "express-rate-limit": "^6.7.0",
-<<<<<<< HEAD
-    "i18next": "^22.4.15",
     "i18next-fs-backend": "^2.1.2",
-=======
     "i18next": "^22.5.0",
-    "i18next-fs-backend": "^2.1.1",
->>>>>>> eae7fee4
     "i18next-http-middleware": "^3.3.0",
     "jsonwebtoken": "^8.5.1",
     "mongoose": "^6.10.0",
