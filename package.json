--- conflicted
+++ resolved
@@ -70,13 +70,8 @@
   },
   "devDependencies": {
     "babel-eslint": "^10.1.0",
-<<<<<<< HEAD
     "chai": "^4.3.4",
-    "eslint": "^7.21.0",
-=======
-    "chai": "^4.3.3",
     "eslint": "^7.22.0",
->>>>>>> 0b0531b3
     "istanbul": "^1.1.0-alpha.1",
     "proxyquire": "^2.1.3",
     "supertest": "^6.1.3",
